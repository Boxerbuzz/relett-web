
import { serve } from "https://deno.land/std@0.190.0/http/server.ts";
import { 
  createTypedSupabaseClient, 
  handleSupabaseError, 
  createSuccessResponse, 
  createErrorResponse,
  createResponse,
  createCorsResponse 
} from '../shared/supabase-client.ts';
import { Database } from "../types/database.types.ts";

// Use the actual schema from the database types
type IdentityVerificationData =
  Database["public"]["Tables"]["identity_verifications"]["Row"];

serve(async (req) => {
  if (req.method === "OPTIONS") {
    return createCorsResponse();
  }

  try {
    const verificationData: IdentityVerificationData = await req.json();

    console.log("Processing identity verification submission:", {
      user_id: verificationData.user_id,
      verification_id: verificationData.id,
      identity_type: verificationData.identity_type,
      full_name: verificationData.full_name,
    });

    if (!verificationData.user_id) {
<<<<<<< HEAD
      throw new Error("user id is required");
=======
      return createResponse(createErrorResponse('user_id is required'), 400);
>>>>>>> 23856daa
    }

    const supabase = createTypedSupabaseClient();

    // Update user verification status to pending
    const { error: updateError } = await supabase
      .from("users")
      .update({
        verification_status: "pending",
        updated_at: new Date().toISOString(),
      })
      .eq("id", verificationData.user_id);

    if (updateError) {
      console.error("Error updating user verification status:", updateError);
      return createResponse(handleSupabaseError(updateError), 500);
    }

    // Create notification for user about verification submission
    await supabase.rpc("create_notification_with_delivery", {
      p_user_id: verificationData.user_id,
      p_type: "verification_updates",
      p_title: "Identity Verification Submitted",
      p_message: `Your ${verificationData.identity_type?.toUpperCase()} verification for ${
        verificationData.full_name
      } has been submitted and is now under review. You'll be notified once the review is complete.`,
      p_metadata: {
        verification_submission: true,
        verification_id: verificationData.id,
        identity_type: verificationData.identity_type,
        identity_number: verificationData.identity_number,
        full_name: verificationData.full_name,
      },
      p_action_url: "/profile/verification",
      p_action_label: "View Status",
    });

    // Log the verification status update
    await supabase.from("audit_trails").insert({
      user_id: verificationData.user_id,
      resource_type: "user_verification",
      resource_id: verificationData.id,
      action: "verification_status_updated",
      old_values: {
        verification_status: "unverified",
      },
      new_values: {
        verification_status: "pending",
        verification_id: verificationData.id,
        identity_type: verificationData.identity_type,
        identity_number: verificationData.identity_number,
        full_name: verificationData.full_name,
        verification_provider: verificationData.verification_provider,
      },
    });

    console.log(
      "Successfully updated verification status to pending for user:",
      verificationData.user_id
    );

<<<<<<< HEAD
    return new Response(
      JSON.stringify({
        success: true,
        message: "User verification status updated to pending",
        user_id: verificationData.user_id,
        verification_status: "pending",
        identity_type: verificationData.identity_type,
      }),
      {
        headers: { ...corsHeaders, "Content-Type": "application/json" },
      }
    );
  } catch (error) {
    console.error("Error in update-user-verification-status function:", error);
    return new Response(JSON.stringify({ error: error }), {
      status: 500,
      headers: { ...corsHeaders, "Content-Type": "application/json" },
    });
=======
    return createResponse(createSuccessResponse({
      message: "User verification status updated to pending",
      user_id: verificationData.user_id,
      verification_status: "pending",
      identity_type: verificationData.identity_type
    }));

  } catch (error) {
    console.error("Error in update-user-verification-status function:", error);
    return createResponse(handleSupabaseError(error), 500);
>>>>>>> 23856daa
  }
});<|MERGE_RESOLUTION|>--- conflicted
+++ resolved
@@ -11,8 +11,7 @@
 import { Database } from "../types/database.types.ts";
 
 // Use the actual schema from the database types
-type IdentityVerificationData =
-  Database["public"]["Tables"]["identity_verifications"]["Row"];
+type IdentityVerificationData = Database["public"]["Tables"]["identity_verifications"]["Row"];
 
 serve(async (req) => {
   if (req.method === "OPTIONS") {
@@ -26,15 +25,11 @@
       user_id: verificationData.user_id,
       verification_id: verificationData.id,
       identity_type: verificationData.identity_type,
-      full_name: verificationData.full_name,
+      full_name: verificationData.full_name
     });
 
     if (!verificationData.user_id) {
-<<<<<<< HEAD
-      throw new Error("user id is required");
-=======
       return createResponse(createErrorResponse('user_id is required'), 400);
->>>>>>> 23856daa
     }
 
     const supabase = createTypedSupabaseClient();
@@ -44,7 +39,7 @@
       .from("users")
       .update({
         verification_status: "pending",
-        updated_at: new Date().toISOString(),
+        updated_at: new Date().toISOString()
       })
       .eq("id", verificationData.user_id);
 
@@ -58,9 +53,7 @@
       p_user_id: verificationData.user_id,
       p_type: "verification_updates",
       p_title: "Identity Verification Submitted",
-      p_message: `Your ${verificationData.identity_type?.toUpperCase()} verification for ${
-        verificationData.full_name
-      } has been submitted and is now under review. You'll be notified once the review is complete.`,
+      p_message: `Your ${verificationData.identity_type?.toUpperCase()} verification for ${verificationData.full_name} has been submitted and is now under review. You'll be notified once the review is complete.`,
       p_metadata: {
         verification_submission: true,
         verification_id: verificationData.id,
@@ -79,7 +72,7 @@
       resource_id: verificationData.id,
       action: "verification_status_updated",
       old_values: {
-        verification_status: "unverified",
+        verification_status: "unverified"
       },
       new_values: {
         verification_status: "pending",
@@ -91,31 +84,8 @@
       },
     });
 
-    console.log(
-      "Successfully updated verification status to pending for user:",
-      verificationData.user_id
-    );
+    console.log("Successfully updated verification status to pending for user:", verificationData.user_id);
 
-<<<<<<< HEAD
-    return new Response(
-      JSON.stringify({
-        success: true,
-        message: "User verification status updated to pending",
-        user_id: verificationData.user_id,
-        verification_status: "pending",
-        identity_type: verificationData.identity_type,
-      }),
-      {
-        headers: { ...corsHeaders, "Content-Type": "application/json" },
-      }
-    );
-  } catch (error) {
-    console.error("Error in update-user-verification-status function:", error);
-    return new Response(JSON.stringify({ error: error }), {
-      status: 500,
-      headers: { ...corsHeaders, "Content-Type": "application/json" },
-    });
-=======
     return createResponse(createSuccessResponse({
       message: "User verification status updated to pending",
       user_id: verificationData.user_id,
@@ -126,6 +96,5 @@
   } catch (error) {
     console.error("Error in update-user-verification-status function:", error);
     return createResponse(handleSupabaseError(error), 500);
->>>>>>> 23856daa
   }
 });