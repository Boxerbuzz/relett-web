
// SPDX-License-Identifier: MIT
pragma solidity ^0.8.19;

import "@openzeppelin/contracts/access/Ownable.sol";
import "@openzeppelin/contracts/security/ReentrancyGuard.sol";
import "@openzeppelin/contracts/security/Pausable.sol";
import "./PropertyToken.sol";

/**
 * @title RevenueDistributor
 * @dev Handles automated revenue distribution to property token holders
 */
contract RevenueDistributor is Ownable, ReentrancyGuard, Pausable {
    
    struct Distribution {
        address tokenContract;
        uint256 totalAmount;
        uint256 distributionDate;
        uint256 totalSupplyAtDistribution;
        string revenueSource;
        bool isDistributed;
    }

    struct Claim {
        uint256 distributionId;
        address holder;
        uint256 amount;
        bool isClaimed;
    }

    mapping(uint256 => Distribution) public distributions;
    mapping(uint256 => mapping(address => Claim)) public claims;
    mapping(address => uint256[]) public holderDistributions;
    mapping(address => bool) public authorizedDistributors;
    
    uint256 public nextDistributionId = 1;
    uint256 public totalDistributions;
    
    event RevenueDistributionCreated(
        uint256 indexed distributionId,
        address indexed tokenContract,
        uint256 totalAmount,
        string revenueSource
    );
    
    event RevenueClaimed(
        uint256 indexed distributionId,
        address indexed holder,
        uint256 amount
    );
    
    event DistributorAuthorized(address indexed distributor, bool authorized);

    modifier onlyAuthorizedDistributor() {
        require(authorizedDistributors[msg.sender], "Not authorized distributor");
        _;
    }

    function authorizeDistributor(address _distributor, bool _authorized) external onlyOwner {
        authorizedDistributors[_distributor] = _authorized;
        emit DistributorAuthorized(_distributor, _authorized);
    }

    function createDistribution(
        address _tokenContract,
        string memory _revenueSource
    ) external payable onlyAuthorizedDistributor whenNotPaused returns (uint256) {
        require(msg.value > 0, "No revenue to distribute");
        
        PropertyToken token = PropertyToken(_tokenContract);
        uint256 totalSupply = token.totalSupply();
        
        uint256 distributionId = nextDistributionId++;
        
        distributions[distributionId] = Distribution({
            tokenContract: _tokenContract,
            totalAmount: msg.value,
            distributionDate: block.timestamp,
            totalSupplyAtDistribution: totalSupply,
            revenueSource: _revenueSource,
            isDistributed: false
        });
        
        totalDistributions++;
        
        emit RevenueDistributionCreated(distributionId, _tokenContract, msg.value, _revenueSource);
        
        return distributionId;
    }

    function calculateClaimAmount(uint256 _distributionId, address _holder) 
        public 
        view 
        returns (uint256) 
    {
        Distribution storage distribution = distributions[_distributionId];
        PropertyToken token = PropertyToken(distribution.tokenContract);
        
        uint256 holderBalance = token.balanceOf(_holder);
        if (holderBalance == 0) return 0;
        
        return (distribution.totalAmount * holderBalance) / distribution.totalSupplyAtDistribution;
    }

<<<<<<< HEAD
    function claimRevenue(uint256 _distributionId) public nonReentrant whenNotPaused {
=======
    function _processClaimRevenue(uint256 _distributionId, address _claimant) 
        internal 
        returns (uint256) 
    {
>>>>>>> f5d9ec2b
        Distribution storage distribution = distributions[_distributionId];
        require(distribution.totalAmount > 0, "Distribution not found");
        
        Claim storage claim = claims[_distributionId][_claimant];
        require(!claim.isClaimed, "Already claimed");
        
        uint256 claimAmount = calculateClaimAmount(_distributionId, _claimant);
        require(claimAmount > 0, "No revenue to claim");
        
        claim.distributionId = _distributionId;
        claim.holder = _claimant;
        claim.amount = claimAmount;
        claim.isClaimed = true;
        
        holderDistributions[_claimant].push(_distributionId);
        
        payable(_claimant).transfer(claimAmount);
        
        emit RevenueClaimed(_distributionId, _claimant, claimAmount);
        
        return claimAmount;
    }

    function claimRevenue(uint256 _distributionId) external nonReentrant whenNotPaused {
        _processClaimRevenue(_distributionId, msg.sender);
    }

    function claimMultipleDistributions(uint256[] memory _distributionIds) external nonReentrant whenNotPaused {
        for (uint256 i = 0; i < _distributionIds.length; i++) {
            if (!claims[_distributionIds[i]][msg.sender].isClaimed) {
                uint256 claimAmount = calculateClaimAmount(_distributionIds[i], msg.sender);
                if (claimAmount > 0) {
                    _processClaimRevenue(_distributionIds[i], msg.sender);
                }
            }
        }
    }

    function getUnclaimedDistributions(address _holder) 
        external 
        view 
        returns (uint256[] memory) 
    {
        uint256[] memory unclaimed = new uint256[](totalDistributions);
        uint256 count = 0;
        
        for (uint256 i = 1; i <= nextDistributionId; i++) {
            if (distributions[i].totalAmount > 0 && 
                !claims[i][_holder].isClaimed && 
                calculateClaimAmount(i, _holder) > 0) {
                unclaimed[count] = i;
                count++;
            }
        }
        
        // Resize array
        assembly {
            mstore(unclaimed, count)
        }
        
        return unclaimed;
    }

    function getHolderDistributions(address _holder) external view returns (uint256[] memory) {
        return holderDistributions[_holder];
    }

    function getTotalUnclaimedAmount(address _holder) external view returns (uint256) {
        uint256 total = 0;
        
        for (uint256 i = 1; i <= nextDistributionId; i++) {
            if (!claims[i][_holder].isClaimed) {
                total += calculateClaimAmount(i, _holder);
            }
        }
        
        return total;
    }

    function emergencyWithdraw() external onlyOwner {
        payable(owner()).transfer(address(this).balance);
    }

    function pause() external onlyOwner {
        _pause();
    }

    function unpause() external onlyOwner {
        _unpause();
    }
}<|MERGE_RESOLUTION|>--- conflicted
+++ resolved
@@ -103,14 +103,10 @@
         return (distribution.totalAmount * holderBalance) / distribution.totalSupplyAtDistribution;
     }
 
-<<<<<<< HEAD
-    function claimRevenue(uint256 _distributionId) public nonReentrant whenNotPaused {
-=======
     function _processClaimRevenue(uint256 _distributionId, address _claimant) 
         internal 
         returns (uint256) 
     {
->>>>>>> f5d9ec2b
         Distribution storage distribution = distributions[_distributionId];
         require(distribution.totalAmount > 0, "Distribution not found");
         
