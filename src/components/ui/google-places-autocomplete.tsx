--- conflicted
+++ resolved
@@ -1,9 +1,10 @@
-"use client";
-
-import { useState, useRef, useEffect } from "react";
-import { Input } from "@/components/ui/input";
-import { cn } from "@/lib/utils";
-import { MapPin, Loader2 } from "lucide-react";
+
+'use client';
+
+import { useState, useRef, useEffect } from 'react';
+import { Input } from '@/components/ui/input';
+import { cn } from '@/lib/utils';
+import { MapPin, Loader2 } from 'lucide-react';
 
 declare global {
   interface Window {
@@ -36,29 +37,27 @@
 }
 
 export function GooglePlacesAutocomplete({
-  value = "",
+  value = '',
   onChange,
   onInputChange,
   placeholder = "Enter a location...",
   className,
-  disabled = false,
+  disabled = false
 }: GooglePlacesAutocompleteProps) {
   const [inputValue, setInputValue] = useState(value);
   const [predictions, setPredictions] = useState<any[]>([]);
   const [isLoading, setIsLoading] = useState(false);
   const [showPredictions, setShowPredictions] = useState(false);
   const [isScriptLoaded, setIsScriptLoaded] = useState(false);
-
+  
   const inputRef = useRef<HTMLInputElement>(null);
   const placesService = useRef<any>(null);
 
   useEffect(() => {
     const apiKey = import.meta.env.VITE_GOOGLE_MAPS_API_KEY;
-
+    
     if (!apiKey) {
-      console.warn(
-        "Google Maps API key not found. Please add VITE_GOOGLE_MAPS_API_KEY to your environment variables."
-      );
+      console.warn('Google Maps API key not found. Please add VITE_GOOGLE_MAPS_API_KEY to your environment variables.');
       return;
     }
 
@@ -70,7 +69,7 @@
     }
 
     // Load Google Maps script
-    const script = document.createElement("script");
+    const script = document.createElement('script');
     script.src = `https://maps.googleapis.com/maps/api/js?key=${apiKey}&libraries=places&callback=initGooglePlaces`;
     script.async = true;
     script.defer = true;
@@ -91,20 +90,11 @@
     };
   }, []);
 
-  
-
   const initializeServices = () => {
     if (window.google && window.google.maps) {
-<<<<<<< HEAD
-      autocompleteService.current =
-        new window.google.maps.places.AutocompleteSuggestion();
-=======
->>>>>>> 142157e1
       // Create a dummy div for PlacesService
-      const dummyDiv = document.createElement("div");
-      placesService.current = new window.google.maps.places.PlacesService(
-        dummyDiv
-      );
+      const dummyDiv = document.createElement('div');
+      placesService.current = new window.google.maps.places.PlacesService(dummyDiv);
     }
   };
 
@@ -122,31 +112,6 @@
 
     if (isScriptLoaded && window.google && window.google.maps.places) {
       setIsLoading(true);
-<<<<<<< HEAD
-
-      const request = {
-        input: newValue,
-        types: ["address"],
-        componentRestrictions: { country: "ng" }, // Restrict to Nigeria, change as needed
-      };
-
-      autocompleteService.current.getPlacePredictions(
-        request,
-        (predictions: any[], status: any) => {
-          setIsLoading(false);
-          if (
-            status === window.google.maps.places.PlacesServiceStatus.OK &&
-            predictions
-          ) {
-            setPredictions(predictions);
-            setShowPredictions(true);
-          } else {
-            setPredictions([]);
-            setShowPredictions(false);
-          }
-        }
-      );
-=======
       
       try {
         // Use the new AutocompleteSuggestion API
@@ -173,7 +138,6 @@
       } finally {
         setIsLoading(false);
       }
->>>>>>> 142157e1
     }
   };
 
@@ -185,22 +149,14 @@
 
     if (placesService.current && suggestion.placePrediction?.placeId) {
       const request = {
-<<<<<<< HEAD
-        placeId: prediction.place_id,
-        fields: ["address_components", "formatted_address", "geometry", "name"],
-=======
         placeId: suggestion.placePrediction.placeId,
         fields: ['address_components', 'formatted_address', 'geometry', 'name']
->>>>>>> 142157e1
       };
 
       placesService.current.getDetails(request, (place: any, status: any) => {
         setIsLoading(false);
-
-        if (
-          status === window.google.maps.places.PlacesServiceStatus.OK &&
-          place
-        ) {
+        
+        if (status === window.google.maps.places.PlacesServiceStatus.OK && place) {
           const placeDetails = extractPlaceDetails(place);
           onChange(placeDetails);
         }
@@ -212,43 +168,41 @@
 
   const extractPlaceDetails = (place: any): PlaceDetails => {
     const components = place.address_components || [];
-
-    let address = "";
-    let city = "";
-    let state = "";
-    let country = "";
-    let postalCode = "";
+    
+    let address = '';
+    let city = '';
+    let state = '';
+    let country = '';
+    let postalCode = '';
 
     components.forEach((component: any) => {
       const types = component.types;
-
-      if (types.includes("street_number") || types.includes("route")) {
-        address += component.long_name + " ";
-      } else if (types.includes("locality")) {
+      
+      if (types.includes('street_number') || types.includes('route')) {
+        address += component.long_name + ' ';
+      } else if (types.includes('locality') || types.includes('administrative_area_level_2')) {
         city = component.long_name;
-      } else if (types.includes("administrative_area_level_2") && !city) {
-        city = component.long_name;
-      } else if (types.includes("administrative_area_level_1")) {
+      } else if (types.includes('administrative_area_level_1')) {
         state = component.long_name;
-      } else if (types.includes("country")) {
+      } else if (types.includes('country')) {
         country = component.long_name;
-      } else if (types.includes("postal_code")) {
+      } else if (types.includes('postal_code')) {
         postalCode = component.long_name;
       }
     });
 
     return {
-      address: address.trim() || place.name || "",
+      address: address.trim() || place.name || '',
       city,
       state,
       country,
       postalCode,
       coordinates: {
         lat: place.geometry.location.lat(),
-        lng: place.geometry.location.lng(),
+        lng: place.geometry.location.lng()
       },
       placeId: place.place_id,
-      formattedAddress: place.formatted_address,
+      formattedAddress: place.formatted_address
     };
   };
 
@@ -283,24 +237,6 @@
 
       {showPredictions && predictions.length > 0 && (
         <div className="absolute z-50 w-full mt-1 bg-white border border-gray-200 rounded-md shadow-lg max-h-60 overflow-y-auto">
-<<<<<<< HEAD
-          {predictions.map((prediction) => (
-            <div
-              key={prediction.place_id}
-              className="px-4 py-3 hover:bg-gray-50 cursor-pointer border-b border-gray-100 last:border-b-0"
-              onClick={() => handlePredictionClick(prediction)}
-            >
-              <div className="flex items-start gap-3">
-                <MapPin className="h-4 w-4 text-gray-400 mt-0.5 flex-shrink-0" />
-                <div className="flex-1 min-w-0">
-                  <p className="text-sm font-medium text-gray-900 truncate">
-                    {prediction.structured_formatting?.main_text ||
-                      prediction.description}
-                  </p>
-                  <p className="text-xs text-gray-500 truncate">
-                    {prediction.structured_formatting?.secondary_text || ""}
-                  </p>
-=======
           {predictions.map((suggestion, index) => {
             const mainText = suggestion.placePrediction?.text?.text || suggestion.text?.text || 'Unknown location';
             const secondaryText = suggestion.placePrediction?.structuredFormat?.secondaryText?.text || '';
@@ -323,7 +259,6 @@
                       </p>
                     )}
                   </div>
->>>>>>> 142157e1
                 </div>
               </div>
             );
