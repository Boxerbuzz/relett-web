"use client";

import { useState } from "react";
import { useAuth } from "@/lib/auth";
import { supabase } from "@/integrations/supabase/client";
import { toast } from "sonner";
import { Button } from "@/components/ui/button";
import { Input } from "@/components/ui/input";
import { Label } from "@/components/ui/label";
import { Textarea } from "@/components/ui/textarea";
import { Card, CardContent, CardHeader, CardTitle } from "@/components/ui/card";
import {
  Select,
  SelectContent,
  SelectItem,
  SelectTrigger,
  SelectValue,
} from "@/components/ui/select";
import { Progress } from "@/components/ui/progress";
import { Badge } from "@/components/ui/badge";
import { DualCurrencyDisplay } from "@/components/ui/currency-display";
import { CurrencyInput } from "@/components/ui/currency-input";
import { CurrencyExchangeWidget } from "@/components/ui/currency-exchange-widget";
import {
  CoinsIcon,
  FileTextIcon,
  CalculatorIcon,
  EyeIcon,
} from "@phosphor-icons/react";
import {
  ResponsiveDialog,
  ResponsiveDialogContent,
  ResponsiveDialogHeader,
  ResponsiveDialogTitle,
} from "@/components/ui/responsive-dialog";

interface TokenizePropertyDialogProps {
  open: boolean;
  onOpenChange: (open: boolean) => void;
  property?: {
    id: string;
    title: string;
    value: string;
    location: string;
    image: string;
  };
}

export function TokenizePropertyDialog({
  open,
  onOpenChange,
  property,
}: TokenizePropertyDialogProps) {
  const { user } = useAuth();
  const [step, setStep] = useState(1);
  const [isLoading, setIsLoading] = useState(false);
  const [formData, setFormData] = useState({
    totalTokens: "100000",
    pricePerToken: "25",
    minimumInvestment: "100",
    expectedROI: "12.5",
    distributionFrequency: "quarterly",
    lockupPeriod: "12",
    description: "",
    riskLevel: "medium",
  });

  const steps = [
    { title: "Token Configuration", icon: CoinsIcon },
    { title: "Financial Terms", icon: CalculatorIcon },
    { title: "Legal & Documentation", icon: FileTextIcon },
    { title: "Review & Submit", icon: EyeIcon },
  ];

  const handleInputChange = (field: string, value: string) => {
    setFormData((prev) => ({ ...prev, [field]: value }));
  };

  const nextStep = () => setStep(Math.min(step + 1, 4));
  const prevStep = () => setStep(Math.max(step - 1, 1));

  const handleSubmit = async () => {
    if (!user || !property) {
      toast.error("User authentication or property data missing");
      return;
    }

    setIsLoading(true);
    try {
      // Call the tokenization edge function
      const { data, error } = await supabase.functions.invoke(
        "tokenize-property",
        {
          body: {
            propertyId: property.id,
            tokenName: `${property.title} Token`,
            tokenSymbol: `${property.title.substring(0, 3).toUpperCase()}T`,
            totalSupply: parseInt(formData.totalTokens),
            pricePerToken: parseFloat(formData.pricePerToken),
            minimumInvestment: parseFloat(formData.minimumInvestment),
            expectedROI: parseFloat(formData.expectedROI),
            distributionFrequency: formData.distributionFrequency,
            lockupPeriod: parseInt(formData.lockupPeriod),
            description: formData.description,
            riskLevel: formData.riskLevel,
          },
        }
      );

      if (error) {
        console.error("Tokenization error:", error);
        toast.error(`Tokenization failed: ${error.message}`);
        return;
      }

      if (data?.success) {
        toast.success("Property tokenization submitted successfully!");
        onOpenChange(false);
        // Reset form
        setStep(1);
        setFormData({
          totalTokens: "100000",
          pricePerToken: "25",
          minimumInvestment: "100",
          expectedROI: "12.5",
          distributionFrequency: "quarterly",
          lockupPeriod: "12",
          description: "",
          riskLevel: "medium",
        });
      } else {
        toast.error(data?.message || "Tokenization failed");
      }
    } catch (error) {
      console.error("Tokenization error:", error);
      toast.error("An unexpected error occurred during tokenization");
    } finally {
      setIsLoading(false);
    }
  };

  const renderStep = () => {
    switch (step) {
      case 1:
        return (
          <div className="space-y-4">
            <div className="grid grid-cols-2 gap-4">
              <div>
                <Label htmlFor="totalTokens">Total Tokens</Label>
                <Input
                  id="totalTokens"
                  type="number"
                  value={formData.totalTokens}
                  onChange={(e) =>
                    handleInputChange("totalTokens", e.target.value)
                  }
                />
              </div>
              <div>
                <Label htmlFor="pricePerToken">Price per Token</Label>
                <CurrencyInput
                  value={parseFloat(formData.pricePerToken) || 0}
                  onChange={(value) => handleInputChange("pricePerToken", value.toString())}
                  currency="USD"
                  min={0.01}
                />
                {formData.pricePerToken && (
                  <div className="mt-1 text-sm text-muted-foreground">
<<<<<<< HEAD
                    <DualCurrencyDisplay
=======
                    <CurrencyExchangeWidget 
>>>>>>> 824e4830
                      amount={parseFloat(formData.pricePerToken) || 0}
                      size="sm"
                    />
                  </div>
                )}
              </div>
            </div>

            <div>
<<<<<<< HEAD
              <Label htmlFor="minimumInvestment">Minimum Investment</Label>
              <Input
                id="minimumInvestment"
                type="number"
                value={formData.minimumInvestment}
                onChange={(e) =>
                  handleInputChange("minimumInvestment", e.target.value)
                }
              />
              {formData.minimumInvestment && (
                <div className="mt-1 text-sm text-muted-foreground">
                  <DualCurrencyDisplay
=======
              <Label htmlFor="minimumInvestment">
                Minimum Investment
              </Label>
              <CurrencyInput
                value={parseFloat(formData.minimumInvestment) || 0}
                onChange={(value) => handleInputChange("minimumInvestment", value.toString())}
                currency="USD"
                min={1}
              />
              {formData.minimumInvestment && (
                <div className="mt-1 text-sm text-muted-foreground">
                  <CurrencyExchangeWidget 
>>>>>>> 824e4830
                    amount={parseFloat(formData.minimumInvestment) || 0}
                    size="sm"
                  />
                </div>
              )}
            </div>

            <Card className="bg-muted/30">
              <CardHeader>
                <CardTitle className="text-base">
                  Projected Total Value
                </CardTitle>
              </CardHeader>
              <CardContent className="space-y-3">
<<<<<<< HEAD
                <DualCurrencyDisplay
                  amount={
                    (parseInt(formData.totalTokens) || 0) *
                    (parseFloat(formData.pricePerToken) || 0)
                  }
                  primaryCurrency="USD"
=======
                <CurrencyExchangeWidget 
                  amount={(parseInt(formData.totalTokens) || 0) * (parseFloat(formData.pricePerToken) || 0)}
>>>>>>> 824e4830
                  size="lg"
                  className="font-bold text-primary justify-center"
                />
                <div className="text-sm text-muted-foreground">
                  <p>
                    Min. Tokens:{" "}
                    {Math.ceil(
                      (parseFloat(formData.minimumInvestment) || 0) /
                        (parseFloat(formData.pricePerToken) || 1)
                    )}{" "}
                    tokens
                  </p>
                </div>
              </CardContent>
            </Card>
          </div>
        );

      case 2:
        return (
          <div className="space-y-4">
            <div className="grid grid-cols-2 gap-4">
              <div>
                <Label htmlFor="expectedROI">Expected ROI (%)</Label>
                <Input
                  id="expectedROI"
                  type="number"
                  step="0.1"
                  value={formData.expectedROI}
                  onChange={(e) =>
                    handleInputChange("expectedROI", e.target.value)
                  }
                />
              </div>
              <div>
                <Label htmlFor="lockupPeriod">Lock-up Period (months)</Label>
                <Input
                  id="lockupPeriod"
                  type="number"
                  min="4"
                  value={formData.lockupPeriod}
                  onChange={(e) => {
                    const value = parseInt(e.target.value) || 0;
                    if (value >= 4 || value === 0) {
                      handleInputChange("lockupPeriod", e.target.value);
                    }
                  }}
                />
                {parseInt(formData.lockupPeriod) > 0 && parseInt(formData.lockupPeriod) < 4 && (
                  <p className="text-sm text-destructive mt-1">Minimum lockup period is 4 months</p>
                )}
              </div>
            </div>

            <div>
              <Label htmlFor="distributionFrequency">
                Distribution Frequency
              </Label>
              <Select
                value={formData.distributionFrequency}
                onValueChange={(value) =>
                  handleInputChange("distributionFrequency", value)
                }
              >
                <SelectTrigger>
                  <SelectValue />
                </SelectTrigger>
                <SelectContent>
                  <SelectItem value="monthly">Monthly</SelectItem>
                  <SelectItem value="quarterly">Quarterly</SelectItem>
                  <SelectItem value="semi-annually">Semi-Annually</SelectItem>
                  <SelectItem value="annually">Annually</SelectItem>
                </SelectContent>
              </Select>
            </div>

            <div>
              <Label htmlFor="riskLevel">Risk Level</Label>
              <Select
                value={formData.riskLevel}
                onValueChange={(value) => handleInputChange("riskLevel", value)}
              >
                <SelectTrigger>
                  <SelectValue />
                </SelectTrigger>
                <SelectContent>
                  <SelectItem value="low">Low Risk</SelectItem>
                  <SelectItem value="medium">Medium Risk</SelectItem>
                  <SelectItem value="high">High Risk</SelectItem>
                </SelectContent>
              </Select>
            </div>
          </div>
        );

      case 3:
        return (
          <div className="space-y-4">
            <div>
              <Label htmlFor="description">Investment Description</Label>
              <Textarea
                id="description"
                placeholder="Describe the investment opportunity, property details, and expected returns..."
                value={formData.description}
                onChange={(e) =>
                  handleInputChange("description", e.target.value)
                }
                rows={4}
              />
            </div>

            <Card>
              <CardHeader>
                <CardTitle className="text-lg">Required Documents</CardTitle>
              </CardHeader>
              <CardContent className="space-y-3">
                {[
                  "Property Valuation Report",
                  "Legal Title Documents",
                  "Property Survey",
                  "Insurance Documents",
                  "Financial Projections",
                  "Legal Opinion Letter",
                ].map((doc, index) => (
                  <div
                    key={index}
                    className="flex items-center justify-between p-3 border rounded-lg"
                  >
                    <span className="text-sm">{doc}</span>
                    <Badge variant="outline">Required</Badge>
                  </div>
                ))}
              </CardContent>
            </Card>
          </div>
        );

      case 4:
        return (
          <div className="space-y-4">
            <Card>
              <CardHeader>
                <CardTitle className="text-lg">Tokenization Summary</CardTitle>
              </CardHeader>
              <CardContent className="space-y-3">
                <div className="grid grid-cols-2 gap-4 text-sm">
                  <div>
                    <p className="text-gray-600">Total Tokens:</p>
                    <p className="font-semibold">{formData.totalTokens}</p>
                  </div>
                  <div>
                    <p className="text-gray-600">Price per Token:</p>
<<<<<<< HEAD
                    <DualCurrencyDisplay
=======
                    <CurrencyExchangeWidget 
>>>>>>> 824e4830
                      amount={parseFloat(formData.pricePerToken) || 0}
                      size="sm"
                      className="font-semibold"
                    />
                  </div>
                  <div>
                    <p className="text-gray-600">Expected ROI:</p>
                    <p className="font-semibold">{formData.expectedROI}%</p>
                  </div>
                  <div>
                    <p className="text-gray-600">Lock-up Period:</p>
                    <p className="font-semibold">
                      {formData.lockupPeriod} months
                    </p>
                  </div>
                </div>
              </CardContent>
            </Card>

            <div className="bg-yellow-50 border border-yellow-200 rounded-lg p-3">
              <p className="text-sm text-yellow-800">
                <strong>Important:</strong> Once submitted, your property will
                go through a verification process that typically takes 5-7
                business days. You'll be notified of any additional
                requirements.
              </p>
            </div>
          </div>
        );

      default:
        return null;
    }
  };

  return (
    <ResponsiveDialog open={open} onOpenChange={onOpenChange}>
      <ResponsiveDialogContent className="max-w-2xl flex flex-col">
        {/* Fixed Header */}
        <div className="flex-shrink-0 space-y-4">
          <ResponsiveDialogHeader>
            <ResponsiveDialogTitle className="flex items-center gap-2">
              <CoinsIcon size={20} />
              Tokenize Property
            </ResponsiveDialogTitle>
          </ResponsiveDialogHeader>

          {/* Property Info */}
          {property && (
            <Card>
              <CardContent className="p-4">
                <div className="flex gap-3">
                  <img
                    src={property.image}
                    alt={property.title}
                    className="w-16 h-16 rounded-lg object-cover"
                  />
                  <div>
                    <h3 className="font-semibold">{property.title}</h3>
                    <p className="text-sm text-gray-600">{property.location}</p>
                    <p className="text-sm font-medium">{property.value}</p>
                  </div>
                </div>
              </CardContent>
            </Card>
          )}

          {/* Progress */}
          <div className="space-y-3">
            <div className="flex justify-between text-sm">
              {steps.map((stepInfo, index) => {
                const IconComponent = stepInfo.icon;
                return (
                  <div key={index} className="flex flex-col items-center gap-1">
                    <div
                      className={`w-8 h-8 rounded-full flex items-center justify-center ${
                        index + 1 <= step
                          ? "bg-blue-600 text-white"
                          : "bg-gray-200 text-gray-500"
                      }`}
                    >
                      <IconComponent size={16} />
                    </div>
                    <span className="text-xs text-center">
                      {stepInfo.title}
                    </span>
                  </div>
                );
              })}
            </div>
            <Progress value={(step / 4) * 100} className="w-full" />
          </div>
        </div>

        {/* Scrollable Step Content */}
        <div className="flex-1 overflow-y-auto py-4">{renderStep()}</div>

        {/* Fixed Footer Navigation */}
        <div className="flex-shrink-0 pt-4 border-t">
          <div className="flex justify-between">
            <Button
              variant="outline"
              onClick={step === 1 ? () => onOpenChange(false) : prevStep}
            >
              {step === 1 ? "Cancel" : "Previous"}
            </Button>

            {step === 4 ? (
              <Button onClick={handleSubmit} disabled={isLoading}>
                {isLoading ? "Submitting..." : "Submit for Review"}
              </Button>
            ) : (
              <Button onClick={nextStep}>Next</Button>
            )}
          </div>
        </div>
      </ResponsiveDialogContent>
    </ResponsiveDialog>
  );
}<|MERGE_RESOLUTION|>--- conflicted
+++ resolved
@@ -166,11 +166,7 @@
                 />
                 {formData.pricePerToken && (
                   <div className="mt-1 text-sm text-muted-foreground">
-<<<<<<< HEAD
-                    <DualCurrencyDisplay
-=======
                     <CurrencyExchangeWidget 
->>>>>>> 824e4830
                       amount={parseFloat(formData.pricePerToken) || 0}
                       size="sm"
                     />
@@ -180,20 +176,6 @@
             </div>
 
             <div>
-<<<<<<< HEAD
-              <Label htmlFor="minimumInvestment">Minimum Investment</Label>
-              <Input
-                id="minimumInvestment"
-                type="number"
-                value={formData.minimumInvestment}
-                onChange={(e) =>
-                  handleInputChange("minimumInvestment", e.target.value)
-                }
-              />
-              {formData.minimumInvestment && (
-                <div className="mt-1 text-sm text-muted-foreground">
-                  <DualCurrencyDisplay
-=======
               <Label htmlFor="minimumInvestment">
                 Minimum Investment
               </Label>
@@ -206,7 +188,6 @@
               {formData.minimumInvestment && (
                 <div className="mt-1 text-sm text-muted-foreground">
                   <CurrencyExchangeWidget 
->>>>>>> 824e4830
                     amount={parseFloat(formData.minimumInvestment) || 0}
                     size="sm"
                   />
@@ -216,34 +197,19 @@
 
             <Card className="bg-muted/30">
               <CardHeader>
-                <CardTitle className="text-base">
-                  Projected Total Value
-                </CardTitle>
+                <CardTitle className="text-base">Projected Total Value</CardTitle>
               </CardHeader>
               <CardContent className="space-y-3">
-<<<<<<< HEAD
-                <DualCurrencyDisplay
-                  amount={
-                    (parseInt(formData.totalTokens) || 0) *
-                    (parseFloat(formData.pricePerToken) || 0)
-                  }
-                  primaryCurrency="USD"
-=======
                 <CurrencyExchangeWidget 
                   amount={(parseInt(formData.totalTokens) || 0) * (parseFloat(formData.pricePerToken) || 0)}
->>>>>>> 824e4830
                   size="lg"
                   className="font-bold text-primary justify-center"
                 />
                 <div className="text-sm text-muted-foreground">
-                  <p>
-                    Min. Tokens:{" "}
-                    {Math.ceil(
-                      (parseFloat(formData.minimumInvestment) || 0) /
-                        (parseFloat(formData.pricePerToken) || 1)
-                    )}{" "}
-                    tokens
-                  </p>
+                  <p>Min. Tokens: {Math.ceil(
+                    (parseFloat(formData.minimumInvestment) || 0) /
+                      (parseFloat(formData.pricePerToken) || 1)
+                  )} tokens</p>
                 </div>
               </CardContent>
             </Card>
@@ -384,11 +350,7 @@
                   </div>
                   <div>
                     <p className="text-gray-600">Price per Token:</p>
-<<<<<<< HEAD
-                    <DualCurrencyDisplay
-=======
                     <CurrencyExchangeWidget 
->>>>>>> 824e4830
                       amount={parseFloat(formData.pricePerToken) || 0}
                       size="sm"
                       className="font-semibold"
