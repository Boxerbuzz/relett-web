--- conflicted
+++ resolved
@@ -364,32 +364,6 @@
         </TabsContent>
       </Tabs>
 
-<<<<<<< HEAD
-      {selectedProperty && (
-        <BuyTokenDialog
-          open={showBuyDialog}
-          onOpenChange={(open) => {
-            setShowBuyDialog(open);
-            if (!open) setSelectedProperty(null);
-          }}
-          tokenizedProperty={{
-            id: selectedProperty.id,
-            token_name: selectedProperty.token_name,
-            token_symbol: selectedProperty.token_symbol,
-            token_price: selectedProperty.token_price,
-            hedera_token_id: selectedProperty.hedera_token_id || "",
-            minimum_investment: selectedProperty.minimum_investment,
-            available_tokens: selectedProperty.available_tokens,
-            status: selectedProperty.status,
-          }}
-        />
-        // <InvestNowDialog
-        //   open={showBuyDialog}
-        //   onOpenChange={setShowBuyDialog}
-        //   tokenizedProperty={selectedProperty}
-        // />
-      )}
-=======
       <Dialog open={showBuyDialog} onOpenChange={(open) => {
         setShowBuyDialog(open);
         if (!open) setSelectedProperty(null);
@@ -426,7 +400,6 @@
           )}
         </DialogContent>
       </Dialog>
->>>>>>> a289edca
     </div>
   );
 }