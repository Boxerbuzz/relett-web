--- conflicted
+++ resolved
@@ -1,45 +1,3 @@
-<<<<<<< HEAD
-import { useState, useEffect } from "react";
-import { useParams, useNavigate } from "react-router-dom";
-import { supabase } from "@/integrations/supabase/client";
-import { useAuth } from "@/lib/auth";
-import { Badge } from "@/components/ui/badge";
-import { Button } from "@/components/ui/button";
-import { Card, CardContent, CardHeader, CardTitle } from "@/components/ui/card";
-import {
-  Carousel,
-  CarouselContent,
-  CarouselItem,
-  CarouselNext,
-  CarouselPrevious,
-} from "@/components/ui/carousel";
-import { Separator } from "@/components/ui/separator";
-import { ScrollArea } from "@/components/ui/scroll-area";
-import {
-  Sheet,
-  SheetContent,
-  SheetHeader,
-  SheetTitle,
-  SheetTrigger,
-} from "@/components/ui/sheet";
-import {
-  MapPin,
-  Bed,
-  Shower,
-  Square,
-  Calendar,
-  Phone,
-  Envelope,
-  User,
-} from "phosphor-react";
-import { RentalRequestModal } from "@/components/property/modals/RentalRequestModal";
-import { ReservationModal } from "@/components/property/modals/ReservationModal";
-import { OfferModal } from "@/components/property/modals/OfferModal";
-import { LocationAnalysis } from "@/components/property/LocationAnalysis";
-import { useToast } from "@/hooks/use-toast";
-import { getAmenityById } from "@/types/amenities";
-import { MessageCircle } from "lucide-react";
-=======
 
 import { useState, useEffect } from 'react';
 import { useParams, useNavigate } from 'react-router-dom';
@@ -59,7 +17,6 @@
 import { LocationAnalysis } from '@/components/property/LocationAnalysis';
 import { useToast } from '@/hooks/use-toast';
 import { getAmenityById } from '@/types/amenities';
->>>>>>> 17651cd2
 
 interface PropertyImage {
   url: string;
@@ -95,7 +52,7 @@
   const navigate = useNavigate();
   const { user } = useAuth();
   const { toast } = useToast();
-
+  
   const [property, setProperty] = useState<PropertyData | null>(null);
   const [agent, setAgent] = useState<AgentData | null>(null);
   const [loading, setLoading] = useState(true);
@@ -110,17 +67,15 @@
   const fetchPropertyDetails = async () => {
     try {
       setLoading(true);
-
+      
       // Fetch property details with proper error handling for relations
       const { data: propertyData, error: propertyError } = await supabase
-        .from("properties")
-        .select(
-          `
+        .from('properties')
+        .select(`
           *,
           property_images!inner (url, is_primary)
-        `
-        )
-        .eq("id", id)
+        `)
+        .eq('id', id)
         .single();
 
       if (propertyError) throw propertyError;
@@ -128,30 +83,31 @@
       // Ensure property_images is always an array
       const processedPropertyData: PropertyData = {
         ...propertyData,
-        property_images: Array.isArray(propertyData.property_images)
-          ? propertyData.property_images
-          : [],
+        property_images: Array.isArray(propertyData.property_images) 
+          ? propertyData.property_images 
+          : []
       };
 
       setProperty(processedPropertyData);
 
       // Fetch agent details
       const { data: agentData, error: agentError } = await supabase
-        .from("users")
-        .select("id, first_name, last_name, phone, email, avatar")
-        .eq("id", propertyData.user_id)
+        .from('users')
+        .select('id, first_name, last_name, phone, email, avatar')
+        .eq('id', propertyData.user_id)
         .single();
 
       if (agentError) throw agentError;
       setAgent(agentData);
+
     } catch (error) {
-      console.error("Error fetching property:", error);
+      console.error('Error fetching property:', error);
       toast({
-        title: "Error",
-        description: "Failed to load property details",
-        variant: "destructive",
+        title: 'Error',
+        description: 'Failed to load property details',
+        variant: 'destructive'
       });
-      navigate("/marketplace");
+      navigate('/marketplace');
     } finally {
       setLoading(false);
     }
@@ -159,42 +115,16 @@
 
   const getStatusColor = (category: string) => {
     switch (category) {
-      case "rent":
-        return "bg-blue-100 text-blue-800";
-      case "shortlet":
-        return "bg-green-100 text-green-800";
-      case "buy":
-        return "bg-purple-100 text-purple-800";
-      default:
-        return "bg-gray-100 text-gray-800";
+      case 'rent': return 'bg-blue-100 text-blue-800';
+      case 'shortlet': return 'bg-green-100 text-green-800';
+      case 'buy': return 'bg-purple-100 text-purple-800';
+      default: return 'bg-gray-100 text-gray-800';
     }
   };
 
   const getActionsByCategory = (category: string) => {
     const actions = {
       rent: [
-<<<<<<< HEAD
-        {
-          label: "Rent Now",
-          action: () => setActiveModal("rental"),
-          primary: true,
-        },
-      ],
-      shortlet: [
-        {
-          label: "Reserve Now",
-          action: () => setActiveModal("reservation"),
-          primary: true,
-        },
-      ],
-      buy: [
-        {
-          label: "Make an Offer",
-          action: () => setActiveModal("offer"),
-          primary: true,
-        },
-      ],
-=======
         { label: 'Rent Now', action: () => setActiveSheet('rental'), primary: true }
       ],
       shortlet: [
@@ -203,19 +133,16 @@
       buy: [
         { label: 'Make an Offer', action: () => setActiveSheet('offer'), primary: true }
       ]
->>>>>>> 17651cd2
     };
-
+    
     return actions[category as keyof typeof actions] || [];
   };
 
   const formatPrice = (price: any) => {
-    if (typeof price === "object" && price.amount) {
-      return `₦${price.amount.toLocaleString()}${
-        price.period ? `/${price.period}` : ""
-      }`;
+    if (typeof price === 'object' && price.amount) {
+      return `₦${price.amount.toLocaleString()}${price.period ? `/${price.period}` : ''}`;
     }
-    return "Price on request";
+    return 'Price on request';
   };
 
   if (loading) {
@@ -230,10 +157,8 @@
     return (
       <div className="min-h-screen flex items-center justify-center">
         <div className="text-center">
-          <h1 className="text-2xl font-bold text-gray-900 mb-4">
-            Property not found
-          </h1>
-          <Button onClick={() => navigate("/marketplace")}>
+          <h1 className="text-2xl font-bold text-gray-900 mb-4">Property not found</h1>
+          <Button onClick={() => navigate('/marketplace')}>
             Back to Marketplace
           </Button>
         </div>
@@ -242,8 +167,6 @@
   }
 
   const actions = getActionsByCategory(property.category);
-
-  const address = `${property.location?.city}, ${property.location?.state}`;
 
   return (
     <div className="min-h-screen bg-gray-50 flex flex-col">
@@ -252,9 +175,9 @@
         <div className="max-w-7xl mx-auto px-4 sm:px-6 lg:px-8 py-6">
           <div className="flex items-center justify-between">
             <div>
-              <Button
-                variant="ghost"
-                onClick={() => navigate("/marketplace")}
+              <Button 
+                variant="ghost" 
+                onClick={() => navigate('/marketplace')}
                 className="mb-4"
               >
                 ← Back to Marketplace
@@ -269,10 +192,10 @@
               </div>
               <div className="flex items-center text-gray-600">
                 <MapPin className="w-4 h-4 mr-1" />
-                <span>{address || "Location not specified"}</span>
+                <span>{property.location?.address || 'Location not specified'}</span>
               </div>
             </div>
-
+            
             {/* Action CTAs */}
             <div className="hidden sm:flex items-center gap-3">
               <Sheet open={activeSheet === 'inspection'} onOpenChange={(open) => setActiveSheet(open ? 'inspection' : null)}>
@@ -283,11 +206,11 @@
                 </SheetTrigger>
                 <InspectionSheet property={property} onClose={() => setActiveSheet(null)} />
               </Sheet>
-
+              
               {actions.map((action, index) => (
                 <Button
                   key={index}
-                  variant={action.primary ? "default" : "outline"}
+                  variant={action.primary ? 'default' : 'outline'}
                   onClick={action.action}
                   size="lg"
                 >
@@ -301,11 +224,11 @@
 
       {/* Main Content Area */}
       <div className="flex-1 flex">
-        <div className="max-w-7xl mx-auto px-4 sm:px-6 lg:px-8 py-0 w-full">
+        <div className="max-w-7xl mx-auto px-4 sm:px-6 lg:px-8 py-8 w-full">
           <div className="grid grid-cols-1 lg:grid-cols-3 gap-8 h-full">
             {/* Scrollable Main Content */}
             <div className="lg:col-span-2">
-              <ScrollArea className="h-[calc(100vh-200px)] py-8">
+              <ScrollArea className="h-[calc(100vh-200px)]">
                 <div className="space-y-8 pr-4">
                   {/* Image Gallery */}
                   <Card>
@@ -338,48 +261,38 @@
                     <CardContent>
                       <div className="grid grid-cols-2 sm:grid-cols-4 gap-6 mb-6">
                         <div className="text-center">
-                          <div className="text-2xl font-bold text-primary">
-                            {formatPrice(property.price)}
-                          </div>
+                          <div className="text-2xl font-bold text-primary">{formatPrice(property.price)}</div>
                           <div className="text-sm text-gray-600">Price</div>
                         </div>
                         <div className="text-center">
                           <div className="flex items-center justify-center mb-1">
                             <Bed className="w-5 h-5 mr-1" />
-                            <span className="text-lg font-semibold">
-                              {property.specification?.bedrooms || 0}
-                            </span>
+                            <span className="text-lg font-semibold">{property.specification?.bedrooms || 0}</span>
                           </div>
                           <div className="text-sm text-gray-600">Bedrooms</div>
                         </div>
                         <div className="text-center">
                           <div className="flex items-center justify-center mb-1">
                             <Shower className="w-5 h-5 mr-1" />
-                            <span className="text-lg font-semibold">
-                              {property.specification?.bathrooms || 0}
-                            </span>
+                            <span className="text-lg font-semibold">{property.specification?.bathrooms || 0}</span>
                           </div>
                           <div className="text-sm text-gray-600">Bathrooms</div>
                         </div>
                         <div className="text-center">
                           <div className="flex items-center justify-center mb-1">
                             <Square className="w-5 h-5 mr-1" />
-                            <span className="text-lg font-semibold">
-                              {property.specification?.area || "N/A"}
-                            </span>
+                            <span className="text-lg font-semibold">{property.specification?.area || 'N/A'}</span>
                           </div>
                           <div className="text-sm text-gray-600">Sq ft</div>
                         </div>
                       </div>
-
+                      
                       <Separator className="my-6" />
-
+                      
                       <div>
-                        <h3 className="text-lg font-semibold mb-3">
-                          Description
-                        </h3>
+                        <h3 className="text-lg font-semibold mb-3">Description</h3>
                         <p className="text-gray-700 leading-relaxed">
-                          {property.description || "No description available."}
+                          {property.description || 'No description available.'}
                         </p>
                       </div>
                     </CardContent>
@@ -405,21 +318,20 @@
                             </ul>
                           </div>
                         )}
-
-                        {property.amenities &&
-                          property.amenities.length > 0 && (
-                            <div>
-                              <h4 className="font-semibold mb-3">Amenities</h4>
-                              <ul className="space-y-2">
-                                {property.amenities.map((amenity, index) => (
-                                  <li key={index} className="flex items-center">
-                                    <div className="w-2 h-2 bg-primary rounded-full mr-3"></div>
-                                    {getAmenityById(amenity)?.name || amenity}
-                                  </li>
-                                ))}
-                              </ul>
-                            </div>
-                          )}
+                        
+                        {property.amenities && property.amenities.length > 0 && (
+                          <div>
+                            <h4 className="font-semibold mb-3">Amenities</h4>
+                            <ul className="space-y-2">
+                              {property.amenities.map((amenity, index) => (
+                                <li key={index} className="flex items-center">
+                                  <div className="w-2 h-2 bg-primary rounded-full mr-3"></div>
+                                  {getAmenityById(amenity)?.name || amenity}
+                                </li>
+                              ))}
+                            </ul>
+                          </div>
+                        )}
                       </div>
                     </CardContent>
                   </Card>
@@ -431,7 +343,7 @@
             </div>
 
             {/* Sticky Sidebar */}
-            <div className="lg:sticky lg:top-32 lg:h-fit space-y-6 py-8">
+            <div className="lg:sticky lg:top-32 lg:h-fit space-y-6">
               {/* Agent Info */}
               {agent && (
                 <Card>
@@ -442,23 +354,17 @@
                     <div className="flex items-center space-x-4 mb-4">
                       <div className="w-12 h-12 bg-gray-200 rounded-full flex items-center justify-center">
                         {agent.avatar ? (
-                          <img
-                            src={agent.avatar}
-                            alt="Agent"
-                            className="w-12 h-12 rounded-full"
-                          />
+                          <img src={agent.avatar} alt="Agent" className="w-12 h-12 rounded-full" />
                         ) : (
                           <User className="w-6 h-6 text-gray-500" />
                         )}
                       </div>
                       <div>
-                        <h4 className="font-semibold">
-                          {agent.first_name} {agent.last_name}
-                        </h4>
+                        <h4 className="font-semibold">{agent.first_name} {agent.last_name}</h4>
                         <p className="text-sm text-gray-600">Property Agent</p>
                       </div>
                     </div>
-
+                    
                     <div className="space-y-3">
                       {agent.phone && (
                         <div className="flex items-center">
@@ -473,10 +379,9 @@
                         </div>
                       )}
                     </div>
-
+                    
                     <Button className="w-full mt-4" variant="outline">
-                      <MessageCircle className="w-4 h-4 mr-2" />
-                      Message Agent
+                      Contact Agent
                     </Button>
                   </CardContent>
                 </Card>
@@ -496,7 +401,7 @@
                 {actions.map((action, index) => (
                   <Button
                     key={index}
-                    variant={action.primary ? "default" : "outline"}
+                    variant={action.primary ? 'default' : 'outline'}
                     onClick={action.action}
                     className="w-full"
                     size="lg"
@@ -510,24 +415,6 @@
         </div>
       </div>
 
-<<<<<<< HEAD
-      {/* Modals */}
-      <RentalRequestModal
-        open={activeModal === "rental"}
-        onOpenChange={() => setActiveModal(null)}
-        property={property}
-      />
-
-      <ReservationModal
-        open={activeModal === "reservation"}
-        onOpenChange={() => setActiveModal(null)}
-        property={property}
-      />
-
-      <OfferModal
-        open={activeModal === "offer"}
-        onOpenChange={() => setActiveModal(null)}
-=======
       {/* Sheets */}
       <ReservationSheet
         open={activeSheet === 'reservation'}
@@ -538,7 +425,6 @@
       <OfferSheet
         open={activeSheet === 'offer'}
         onOpenChange={(open) => setActiveSheet(open ? 'offer' : null)}
->>>>>>> 17651cd2
         property={property}
       />
     </div>
