--- conflicted
+++ resolved
@@ -73,34 +73,6 @@
     { title: "Review & Submit", icon: EyeIcon },
   ];
 
-<<<<<<< HEAD
-  const getLocationString = () => {
-    if (!property?.location) return "Location not specified";
-    if (typeof property.location === "string") return property.location;
-
-    const { city, state } = property.location as {
-      city: string;
-      state: string;
-    };
-    return [city, state].filter(Boolean).join(", ");
-  };
-
-  // Load property data from URL params or redirect if missing
-  useEffect(() => {
-    if (!propertyId) {
-      toast.error("Property ID is required");
-      navigate("/my-properties");
-      return;
-    }
-
-    const loadProperty = async () => {
-      try {
-        const { data, error } = await supabase
-          .from("properties")
-          .select("id, title, price, location, backdrop")
-          .eq("id", propertyId)
-          .single();
-=======
     // Load property data from URL params or redirect if missing
   useEffect(() => {
     // Add a small delay to ensure React Router has fully initialized
@@ -122,7 +94,6 @@
         navigate("/marketplace");
         return;
       }
->>>>>>> 0e81a955
 
               const loadProperty = async () => {
           setIsLoadingProperty(true);
@@ -345,7 +316,7 @@
                 ? {
                     id: property.id,
                     title: property.title,
-                    location: getLocationString(),
+                    location: 'getLocationString()',
                     value:
                       parseFloat(property.value.replace(/[^0-9.]/g, "")) || 0,
                   }
